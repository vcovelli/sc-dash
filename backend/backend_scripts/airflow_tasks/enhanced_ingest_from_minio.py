import os
import requests
import pandas as pd
import hashlib
import json
from dotenv import load_dotenv
from pathlib import Path
from pymongo import MongoClient
import boto3
from botocore.client import Config
from io import BytesIO
from datetime import datetime, timezone
from typing import Dict, List, Any, Optional

class EnhancedDataIngestion:
    """Enhanced organization-aware data ingestion with comprehensive audit trails"""
    
    def __init__(self):
        # Load environment variables
        BASE_DIR = Path(__file__).resolve().parent.parent.parent
        load_dotenv(dotenv_path=BASE_DIR / ".env", override=True)
        
        # Configuration
        self.MONGO_URI = os.getenv("MONGO_URI")
        self.BACKEND_API_URL = os.getenv("BACKEND_API_URL")
        
        # MongoDB connection
        self.mongo_client = MongoClient(self.MONGO_URI)
        self.mongo_db_name = os.getenv("MONGO_DATABASE", "client_data")
        self.db = self.mongo_client[self.mongo_db_name]
        
        # MinIO / S3 config
        self.s3 = boto3.client(
            "s3",
            endpoint_url=os.getenv("MINIO_HTTP_ENDPOINT"),
            aws_access_key_id=os.getenv("MINIO_ROOT_USER"),
            aws_secret_access_key=os.getenv("MINIO_ROOT_PASSWORD"),
            config=Config(signature_version="s3v4"),
            region_name=os.getenv("MINIO_REGION", "us-east-1")
        )
        self.bucket_name = os.getenv("MINIO_BUCKET_NAME")

    def generate_org_composite_key(self, org_id: str, record: Dict, table_name: str, business_keys: List[str]) -> str:
        """
        Generate enhanced organization-aware composite key
        Format: org_{org_id}_{table_name}_{business_keys_joined}
        """
        # Extract business key values and create a stable key
        key_values = []
        for key in business_keys:
            value = str(record.get(key, "")).strip()
            if not value or value.lower() in ['', 'nan', 'none', 'null']:
                value = "MISSING"
            key_values.append(value)
        
        business_key_part = "_".join(key_values)
        composite_key = f"org_{org_id}_{table_name}_{business_key_part}"
        
        # Ensure key length is manageable (hash if too long)
        if len(composite_key) > 255:
            key_hash = hashlib.sha256(composite_key.encode()).hexdigest()[:16]
            composite_key = f"org_{org_id}_{table_name}_{key_hash}"
        
        return composite_key

    def calculate_data_hash(self, record: Dict) -> str:
        """Calculate SHA256 hash of record data for change detection"""
        # Remove system fields from hash calculation
        data_for_hash = {k: v for k, v in record.items() 
                        if k not in ['_id', 'org_id', 'table', 'composite_key', 'postgres_status', 
                                   'status', 'ingested_at', 'version', 'data_hash', 'change_type', 
                                   'changed_fields', 'changed_by_user_id', 'source_file', 
                                   'previous_version', 'audit_trail', 'last_modified']}
        
        # Sort keys for consistent hashing
        sorted_data = json.dumps(data_for_hash, sort_keys=True, default=str)
        return hashlib.sha256(sorted_data.encode()).hexdigest()

    def detect_changed_fields(self, old_data: Dict, new_data: Dict) -> List[str]:
        """Detect which fields have changed between two records"""
        changed_fields = []
        
        # Compare only business data fields (exclude system fields)
        system_fields = {'_id', 'org_id', 'table', 'composite_key', 'postgres_status', 
                        'status', 'ingested_at', 'version', 'data_hash', 'change_type', 
                        'changed_fields', 'changed_by_user_id', 'source_file', 
                        'previous_version', 'audit_trail', 'last_modified'}
        
        all_fields = set(old_data.keys()) | set(new_data.keys())
        business_fields = all_fields - system_fields
        
        for field in business_fields:
            old_val = old_data.get(field)
            new_val = new_data.get(field)
            
            # Convert to string for comparison to handle different types
            if str(old_val) != str(new_val):
                changed_fields.append(field)
        
        return changed_fields

    def create_audit_trail(self, change_type: str, changed_fields: List[str], 
                          previous_version: Optional[int], file_metadata: Dict,
                          validation_results: Dict) -> Dict:
        """Create comprehensive audit trail metadata"""
        return {
            "change_type": change_type,
            "changed_fields": changed_fields,
            "previous_version": previous_version,
            "change_timestamp": datetime.now(timezone.utc),
            "source_file": file_metadata,
            "validation_status": validation_results.get("status", "UNKNOWN"),
            "validation_errors": validation_results.get("errors", []),
            "data_quality_score": validation_results.get("quality_score", 0.0),
            "processing_metadata": {
                "ingestion_pipeline_version": "2.0",
                "data_lineage": f"MinIO -> MongoDB -> PostgreSQL",
                "transformation_applied": []
            }
        }

    def validate_record_quality(self, record: Dict, table_name: str, org_id: str) -> Dict:
        """Perform data quality validation on a record"""
        validation_result = {
            "status": "PASSED",
            "errors": [],
            "warnings": [],
            "quality_score": 1.0
        }
        
        score_deductions = 0.0
        
        # Basic completeness checks
        if not record:
            validation_result["errors"].append("Empty record")
            validation_result["status"] = "FAILED"
            return validation_result
        
        # Check for required fields based on table type
        required_fields = self.get_required_fields_for_table(table_name)
        for field in required_fields:
            if field not in record or not record[field] or str(record[field]).strip() == '':
                validation_result["errors"].append(f"Missing required field: {field}")
                score_deductions += 0.2
        
        # Check for suspicious values
        for key, value in record.items():
            if isinstance(value, str):
                # Check for common placeholder values
                if value.lower() in ['null', 'none', 'n/a', 'na', 'undefined', 'test']:
                    validation_result["warnings"].append(f"Suspicious value in {key}: {value}")
                    score_deductions += 0.05
        
        # Calculate final quality score
        validation_result["quality_score"] = max(0.0, 1.0 - score_deductions)
        
        if validation_result["errors"]:
            validation_result["status"] = "FAILED"
        elif validation_result["warnings"]:
            validation_result["status"] = "WARNING"
        
        return validation_result

    def get_required_fields_for_table(self, table_name: str) -> List[str]:
        """Get required fields based on table type - customize per organization needs"""
        table_requirements = {
            # Original supported tables
            "orders": ["order_id", "customer_id", "order_date"],
            "products": ["product_id", "product_name"],
            "inventory": ["product_id", "location_id", "quantity"],
            "customers": ["customer_id", "customer_name"],
            
            # Additional common business tables
            "sales": ["sale_id", "customer_id", "product_id", "sale_date"],
            "employees": ["employee_id", "name", "department"],
            "suppliers": ["supplier_id", "supplier_name"],
            "transactions": ["transaction_id", "amount", "date"],
            "invoices": ["invoice_id", "customer_id", "total"],
            "shipments": ["shipment_id", "order_id", "tracking_number"],
            
            # Allow "unknown" tables with minimal validation
            "unknown": []  # Permissive for unknown table types
        }
        
        # Log unknown table types for debugging
        if table_name not in table_requirements:
            print(f"[WARNING] Unrecognized table type: '{table_name}'. Consider adding validation rules.")
            print(f"[INFO] Available table types: {list(table_requirements.keys())}")
            return []  # Permissive - allow any fields for unrecognized tables
        
        return table_requirements.get(table_name, [])

    def insert_versioned_record(self, collection, record: Dict, version: int, 
                               changed_fields: List[str], user_id: Optional[str], 
                               data_hash: str, previous_version: Optional[int],
                               file_metadata: Dict, validation_results: Dict) -> None:
        """Insert a new version of a record with comprehensive metadata"""
        
        # Create audit trail
        change_type = "INSERT" if version == 1 else "UPDATE"
        audit_trail = self.create_audit_trail(
            change_type, changed_fields, previous_version, 
            file_metadata, validation_results
        )
        
        # Enhanced record structure
        enhanced_record = {
            **record,  # Original business data
            "version": version,
            "data_hash": data_hash,
            "change_type": change_type,
            "changed_fields": changed_fields,
            "changed_by_user_id": user_id,
            "previous_version": previous_version,
            "audit_trail": audit_trail,
            "ingested_at": datetime.now(timezone.utc),
            "last_modified": datetime.now(timezone.utc),
            "postgres_status": "pending",
            "status": "ingested",
            "is_active": True,
            "data_quality": validation_results
        }
        
        # Insert the record
        collection.insert_one(enhanced_record)

def enhanced_ingest_from_minio(**context):
    """Enhanced organization-aware data ingestion with comprehensive versioning"""
    
    ingestion = EnhancedDataIngestion()
    
    # Extract configuration from DAG context
    conf = context["dag_run"].conf
    file_id = conf.get("file_id")
    org_id = conf.get("org_id")
    client_id = conf.get("client_id")
    table = conf.get("table")
    user_id = conf.get("user_id")  # Track who initiated the ingestion
    
    # Validation
    if not file_id:
        raise ValueError("No file_id provided in dag_run.conf")
    if not org_id:
        raise ValueError("No org_id provided in dag_run.conf")
    if not table:
        raise ValueError("No table name provided in dag_run.conf")

    print(f"[INFO] Starting enhanced ingestion for org_id={org_id}, table={table}, file_id={file_id}")

    try:
        paginator = ingestion.s3.get_paginator("list_objects_v2")
        pages = paginator.paginate(Bucket=ingestion.bucket_name)

        total_processed = 0
        total_inserted = 0
        total_updated = 0
        total_errors = 0

        for page in pages:
            for obj in page.get("Contents", []):
                key = obj["Key"]
                if not key.endswith(".csv"):
                    continue
                if "archive/" in key:
                    continue

                print(f"[INFO] Processing file: {key}")

                # File metadata for audit trail
                file_metadata = {
                    "filename": key,
                    "file_size": obj.get("Size", 0),
                    "last_modified": obj.get("LastModified"),
                    "file_id": file_id,
                    "processed_timestamp": datetime.now(timezone.utc)
                }

                # Organization-specific collection
                collection_name = f"raw_{org_id}_{table}"
                collection = ingestion.db[collection_name]

                # Read from S3
                response = ingestion.s3.get_object(Bucket=ingestion.bucket_name, Key=key)
                df = pd.read_csv(BytesIO(response['Body'].read()))

                # Normalize column names
                original_cols = df.columns.tolist()
                df.columns = [c.strip().lower().replace(' ', '_') for c in df.columns]
                print(f"[INFO] Normalized columns: {original_cols} -> {df.columns.tolist()}")

                if df.empty:
                    print(f"[WARNING] Empty CSV file: {key}")
                    continue

                row_count = len(df)
                total_processed += row_count

                # Inject organization metadata
                df["org_id"] = org_id
                df["table"] = table
                if client_id is not None:
                    df["client_id"] = client_id

                # Determine business keys for composite key generation
                id_cols = [col for col in df.columns if col.endswith('_id') and col != "client_id"]
                if not id_cols:
                    print(f"[WARNING] No _id columns found in '{key}'. Using first 3 columns as business keys.")
                    non_system_cols = [c for c in df.columns if c not in ["client_id", "org_id", "table"]]
                    id_cols = non_system_cols[:3] if len(non_system_cols) >= 3 else non_system_cols

                if not id_cols:
                    print(f"[ERROR] No suitable columns for business keys in '{key}'")
                    total_errors += row_count
                    continue

                print(f"[INFO] Using business keys: {id_cols}")

                # Create composite keys and ensure uniqueness index
                for idx, record in df.iterrows():
                    record_dict = record.to_dict()
                    
                    # Generate enhanced composite key
                    composite_key = ingestion.generate_org_composite_key(org_id, record_dict, table, id_cols)
                    record_dict["composite_key"] = composite_key

                    # Data quality validation
                    validation_results = ingestion.validate_record_quality(record_dict, table, org_id)
                    
                    # Skip records that fail critical validation
                    if validation_results["status"] == "FAILED":
                        print(f"[ERROR] Record failed validation: {validation_results['errors']}")
                        total_errors += 1
                        continue

                    # Calculate data hash for change detection
                    data_hash = ingestion.calculate_data_hash(record_dict)

                    # Check for existing record versions
                    existing_records = list(collection.find({
                        "composite_key": composite_key
                    }).sort("version", -1).limit(1))

                    if existing_records:
                        latest_record = existing_records[0]
                        
                        # Check if data has actually changed
                        if latest_record.get("data_hash") != data_hash:
                            # Data changed - create new version
                            new_version = latest_record.get("version", 1) + 1
                            changed_fields = ingestion.detect_changed_fields(latest_record, record_dict)
                            
                            print(f"[INFO] Data changed for key {composite_key}, creating version {new_version}")
                            print(f"[INFO] Changed fields: {changed_fields}")
                            
                            ingestion.insert_versioned_record(
                                collection, record_dict, new_version, changed_fields,
                                user_id, data_hash, latest_record.get("version"),
                                file_metadata, validation_results
                            )
                            total_updated += 1
                        else:
                            print(f"[INFO] No changes detected for key {composite_key}, skipping")
                    else:
                        # New record - insert as version 1
                        print(f"[INFO] New record with key {composite_key}")
                        ingestion.insert_versioned_record(
                            collection, record_dict, 1, [], user_id, data_hash, None,
                            file_metadata, validation_results
                        )
                        total_inserted += 1

                # Create indexes for performance
                collection.create_index("composite_key", unique=False)  # Not unique since we have versions
                collection.create_index([("composite_key", 1), ("version", -1)])
                collection.create_index([("org_id", 1), ("is_active", 1)])
                collection.create_index("ingested_at")

                print(f"[INFO] Processed file '{key}': {row_count} records")

                # Archive the file
                archive_key = f"archive/{key}"
                ingestion.s3.copy_object(
                    Bucket=ingestion.bucket_name, 
                    CopySource={'Bucket': ingestion.bucket_name, 'Key': key}, 
                    Key=archive_key
                )
                ingestion.s3.delete_object(Bucket=ingestion.bucket_name, Key=key)
                print(f"[INFO] Archived file to {archive_key}")

        # Final summary
        print(f"[SUMMARY] Enhanced ingestion completed:")
        print(f"  - Total records processed: {total_processed}")
        print(f"  - New records inserted: {total_inserted}")
        print(f"  - Records updated: {total_updated}")
        print(f"  - Records with errors: {total_errors}")

        # Notify backend about completion
        try:
<<<<<<< HEAD
            token = conf.get("access_token") or os.getenv("AIRFLOW_MARK_SUCCESS_TOKEN")
            headers = {}
            if token:
                headers["Authorization"] = f"Bearer {token}"
=======
            # Try different token strategies
            token = os.getenv("AIRFLOW_MARK_SUCCESS_TOKEN")
            headers = {"Content-Type": "application/json"}
            
            if token:
                headers["Authorization"] = f"Bearer {token}"
            else:
                print("[WARNING] No AIRFLOW_MARK_SUCCESS_TOKEN found, attempting without authentication")

            backend_url = ingestion.BACKEND_API_URL or os.getenv("BACKEND_API_URL", "http://backend:8000")
            endpoint = f"{backend_url}/api/files/mark-success/"
            
            print(f"[INFO] Notifying backend at: {endpoint}")
>>>>>>> 4b42d667

            response = requests.post(
                endpoint,
                json={
                    "file_id": file_id,
                    "row_count": total_processed,
                    "inserted_count": total_inserted,
                    "updated_count": total_updated,
                    "error_count": total_errors,
                    "processing_summary": {
                        "enhanced_pipeline": True,
                        "org_id": org_id,
                        "table": table,
                        "ingestion_timestamp": datetime.now(timezone.utc).isoformat()
                    }
                },
                headers=headers,
                timeout=10
            )
            
            if response.status_code == 200:
                print(f"[INFO] Successfully notified backend about ingestion completion")
            else:
                print(f"[WARNING] Failed to notify backend - Status: {response.status_code}")
                print(f"[WARNING] Response: {response.text}")
                try:
                    error_data = response.json()
                    print(f"[WARNING] Error details: {error_data}")
                except:
                    pass
        except Exception as notify_err:
            print(f"[ERROR] Error notifying backend: {notify_err}")
            import traceback
            traceback.print_exc()

        # Push summary to XCom for downstream tasks
        context["ti"].xcom_push(key="ingestion_summary", value={
            "org_id": org_id,
            "table": table,
            "total_processed": total_processed,
            "total_inserted": total_inserted,
            "total_updated": total_updated,
            "total_errors": total_errors,
            "collection_name": collection_name
        })

    except Exception as e:
        print(f"[ERROR] Enhanced ingestion failed: {e}")
        raise

if __name__ == "__main__":
    # For testing
    enhanced_ingest_from_minio()<|MERGE_RESOLUTION|>--- conflicted
+++ resolved
@@ -396,12 +396,6 @@
 
         # Notify backend about completion
         try:
-<<<<<<< HEAD
-            token = conf.get("access_token") or os.getenv("AIRFLOW_MARK_SUCCESS_TOKEN")
-            headers = {}
-            if token:
-                headers["Authorization"] = f"Bearer {token}"
-=======
             # Try different token strategies
             token = os.getenv("AIRFLOW_MARK_SUCCESS_TOKEN")
             headers = {"Content-Type": "application/json"}
@@ -415,7 +409,6 @@
             endpoint = f"{backend_url}/api/files/mark-success/"
             
             print(f"[INFO] Notifying backend at: {endpoint}")
->>>>>>> 4b42d667
 
             response = requests.post(
                 endpoint,
