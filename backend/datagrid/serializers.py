--- conflicted
+++ resolved
@@ -63,7 +63,6 @@
     columns = serializers.JSONField()  # Legacy field
     expected_headers = serializers.SerializerMethodField()
     
-<<<<<<< HEAD
     # New enhanced fields
     schema_columns = ColumnSerializer(many=True, read_only=True)
     is_shared_display = serializers.SerializerMethodField()
@@ -73,7 +72,6 @@
     can_share = serializers.SerializerMethodField()
     history = SchemaHistorySerializer(many=True, read_only=True)
     permissions = SchemaPermissionSerializer(many=True, read_only=True)
-=======
     # New sharing fields
     sharing_level = serializers.CharField(read_only=False)
     is_shared = serializers.BooleanField(read_only=True)
@@ -85,12 +83,10 @@
     can_edit = serializers.SerializerMethodField()
     can_share = serializers.SerializerMethodField()
     can_unshare = serializers.SerializerMethodField()
->>>>>>> c2bcca08
 
     class Meta:
         model = UserTableSchema
         fields = [
-<<<<<<< HEAD
             'id', 'user', 'table_name', 'db_table_name', 'primary_key',
             'columns', 'expected_headers', 'schema_columns',  # Column fields
             'version', 'is_active',  # Versioning
@@ -108,28 +104,6 @@
             'shared_by_display', 'validation_status', 'can_edit', 'can_share',
             'history', 'permissions'
         ]
-=======
-            'id',
-            'user',
-            'org',
-            'table_name',
-            'db_table_name',
-            'primary_key',
-            'columns',
-            'sharing_level',
-            'is_shared',
-            'shared_by',
-            'shared_by_username',
-            'shared_at',
-            'created_at',
-            'updated_at',
-            'expected_headers',
-            'can_edit',
-            'can_share',
-            'can_unshare',
-        ]
-        read_only_fields = ['created_at', 'updated_at', 'is_shared', 'shared_by', 'shared_at']
->>>>>>> c2bcca08
 
     def get_expected_headers(self, obj):
         # Priority: use new Column model, fallback to legacy columns
