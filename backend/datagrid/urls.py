from django.urls import path
<<<<<<< HEAD
from datagrid.views.schema import (
    UserTableSchemasView, UserTableSchemaDetailView, SchemaFeatureView, 
    UploadJSONSchemaToGsheetView, ShareableTemplateGeneratorView, 
    ShareableTemplateReaderView,
    # Enhanced views
    EnhancedSchemasView, EnhancedSchemaDetailView, SchemaVersionView,
    SchemaColumnsView, SchemaColumnDetailView, SchemaSharingView,
    SchemaValidationView
=======

from .views.schema import (
    UserTableSchemasView,
    UserTableSchemaDetailView,
    SharedSchemasView,
    SchemaShareView,
    generate_schema,
>>>>>>> c2bcca08
)
from datagrid.views.data import (
    DataGridAPIView, DataImportView, GridConfigView, 
    DynamicTableDataView, DynamicTableDetailView, DataSyncView
)

app_name = 'datagrid'

<<<<<<< HEAD
urlpatterns = [
    # ====== LEGACY SCHEMA ENDPOINTS (KEEP FOR BACKWARD COMPATIBILITY) ======
    path('schemas/', UserTableSchemasView.as_view(), name='user-table-schemas'),
    path('schemas/<int:pk>/', UserTableSchemaDetailView.as_view(), name='user-table-schema-detail'),
    path('schemas/features/<str:feature_name>/', SchemaFeatureView.as_view(), name='schema-feature'),
    path('upload-schema-to-gsheet/', UploadJSONSchemaToGsheetView.as_view(), name='upload-schema-to-gsheet'),
    path('shareable-template-generator/<str:schema_name>/', ShareableTemplateGeneratorView.as_view(), name='shareable-template-generator'),
    path('shareable-template-reader/<str:schema_name>/', ShareableTemplateReaderView.as_view(), name='shareable-template-reader'),
    
    # ====== ENHANCED SCHEMA ENDPOINTS ======
    # Main schema management
    path('v2/schemas/', EnhancedSchemasView.as_view(), name='enhanced-schemas'),
    path('v2/schemas/<int:schema_id>/', EnhancedSchemaDetailView.as_view(), name='enhanced-schema-detail'),
    
    # Versioning
    path('v2/schemas/<int:schema_id>/versions/', SchemaVersionView.as_view(), name='schema-versions'),
    path('v2/schemas/<int:schema_id>/create-version/', SchemaVersionView.as_view(), name='schema-create-version'),
    
    # Column management
    path('v2/schemas/<int:schema_id>/columns/', SchemaColumnsView.as_view(), name='schema-columns'),
    path('v2/schemas/<int:schema_id>/columns/<int:column_id>/', SchemaColumnDetailView.as_view(), name='schema-column-detail'),
    path('v2/schemas/<int:schema_id>/columns/reorder/', SchemaColumnsView.as_view(), name='schema-columns-reorder'),
    
    # Sharing and permissions
    path('v2/schemas/<int:schema_id>/sharing/', SchemaSharingView.as_view(), name='schema-sharing'),
    path('v2/schemas/<int:schema_id>/share/', SchemaSharingView.as_view(), name='schema-share'),
    
    # Validation
    path('v2/schemas/<int:schema_id>/validate/', SchemaValidationView.as_view(), name='schema-validate'),
    
    # ====== DATA ENDPOINTS (UNCHANGED) ======
    path('data/', DataGridAPIView.as_view(), name='data-grid'),
    path('import/', DataImportView.as_view(), name='data-import'),
    path('config/', GridConfigView.as_view(), name='grid-config'),
    path('dynamic-tables/', DynamicTableDataView.as_view(), name='dynamic-table-data'),
    path('dynamic-tables/<str:table_name>/', DynamicTableDetailView.as_view(), name='dynamic-table-detail'),
    path('sync/', DataSyncView.as_view(), name='data-sync'),
    
    # Commented out unused endpoints
=======
    # Schema sharing
    path('schemas/shared/', SharedSchemasView.as_view(), name='shared-schemas-list'),
    path('schemas/<str:table_name>/share/', SchemaShareView.as_view(), name='schema-share'),

    # API-driven schema management (dynamic)
    # path('schema/', UserSchemaListAPIView.as_view(), name='schema-list-create'),
    # path('schema/<str:sheet_name>/', SheetSchemaAPIView.as_view(), name='sheet-schema'),
>>>>>>> c2bcca08
    # path('schema/<str:table_name>/columns/<str:accessor_key>/', SheetColumnAPIView.as_view(), name='sheet-column-patch'),
]<|MERGE_RESOLUTION|>--- conflicted
+++ resolved
@@ -1,5 +1,4 @@
 from django.urls import path
-<<<<<<< HEAD
 from datagrid.views.schema import (
     UserTableSchemasView, UserTableSchemaDetailView, SchemaFeatureView, 
     UploadJSONSchemaToGsheetView, ShareableTemplateGeneratorView, 
@@ -8,15 +7,14 @@
     EnhancedSchemasView, EnhancedSchemaDetailView, SchemaVersionView,
     SchemaColumnsView, SchemaColumnDetailView, SchemaSharingView,
     SchemaValidationView
-=======
 
 from .views.schema import (
-    UserTableSchemasView,
+    
     UserTableSchemaDetailView,
     SharedSchemasView,
     SchemaShareView,
     generate_schema,
->>>>>>> c2bcca08
+
 )
 from datagrid.views.data import (
     DataGridAPIView, DataImportView, GridConfigView, 
@@ -25,7 +23,6 @@
 
 app_name = 'datagrid'
 
-<<<<<<< HEAD
 urlpatterns = [
     # ====== LEGACY SCHEMA ENDPOINTS (KEEP FOR BACKWARD COMPATIBILITY) ======
     path('schemas/', UserTableSchemasView.as_view(), name='user-table-schemas'),
@@ -65,7 +62,6 @@
     path('sync/', DataSyncView.as_view(), name='data-sync'),
     
     # Commented out unused endpoints
-=======
     # Schema sharing
     path('schemas/shared/', SharedSchemasView.as_view(), name='shared-schemas-list'),
     path('schemas/<str:table_name>/share/', SchemaShareView.as_view(), name='schema-share'),
@@ -73,6 +69,5 @@
     # API-driven schema management (dynamic)
     # path('schema/', UserSchemaListAPIView.as_view(), name='schema-list-create'),
     # path('schema/<str:sheet_name>/', SheetSchemaAPIView.as_view(), name='sheet-schema'),
->>>>>>> c2bcca08
     # path('schema/<str:table_name>/columns/<str:accessor_key>/', SheetColumnAPIView.as_view(), name='sheet-column-patch'),
 ]