--- conflicted
+++ resolved
@@ -42,14 +42,12 @@
   updateSetting: <K extends keyof UserSettings>(key: K, value: UserSettings[K]) => void;
 }) {
   return (
-<<<<<<< HEAD
     <div 
       className="grid grid-cols-1 lg:grid-cols-2"
       style={{ gap: `calc(var(--body) * 1.0) calc(var(--body) * 1.5)` }}
     >
-=======
+
     <div className="space-y-6">
->>>>>>> 1283c0de
       {/* Timezone */}
       <SettingItem
         label="Timezone"
@@ -77,7 +75,6 @@
       </SettingItem>
 
       {/* Theme */}
-<<<<<<< HEAD
       <SettingSelect
         label="Theme"
         icon={<FaAdjust className="text-indigo-500" />}
@@ -97,7 +94,7 @@
         >
           <span className="text-yellow-500"><FaFont /></span> Font Size
         </label>
-=======
+
       <SettingItem
         label="Appearance"
         description="Choose your preferred theme"
@@ -116,7 +113,6 @@
         description="Adjust text size for better readability"
         icon={<AdjustmentsHorizontalIcon className="w-5 h-5 text-amber-500" />}
       >
->>>>>>> 1283c0de
         <FontSizeDropdown
           value={settings.fontSize || "base"}
           onChange={val => updateSetting("fontSize", val)}
@@ -167,7 +163,6 @@
   onChange: (val: string) => void;
 }) {
   return (
-<<<<<<< HEAD
     <div>
       <label 
         className="flex items-center font-semibold text-gray-700 dark:text-gray-200"
@@ -195,7 +190,6 @@
         ))}
       </select>
     </div>
-=======
     <select
       className="
         w-full rounded-lg border border-gray-300 dark:border-gray-600
@@ -215,6 +209,5 @@
         </option>
       ))}
     </select>
->>>>>>> 1283c0de
   );
 }