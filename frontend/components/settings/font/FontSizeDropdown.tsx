import React from "react";

// Font size presets
export const FONT_SIZE_PRESETS = [
  { value: "xs", label: "XS", fontSize: 12, rowHeight: 18 },
  { value: "sm", label: "Small", fontSize: 14, rowHeight: 20 },
  { value: "base", label: "Default", fontSize: 16, rowHeight: 24 },
  { value: "lg", label: "Large", fontSize: 18, rowHeight: 28 },
  { value: "xl", label: "XL", fontSize: 20, rowHeight: 34 },
];

interface FontSizeDropdownProps {
  value: string;
  onChange: (val: string) => void;
  label?: string;
}

export const FONT_SIZE_PRESETS_MAP: Record<string, number> = Object.fromEntries(
  FONT_SIZE_PRESETS.map(p => [p.value, p.fontSize])
);

export default function FontSizeDropdown({ value, onChange }: FontSizeDropdownProps) {
  const currentPreset = FONT_SIZE_PRESETS.find(f => f.value === value);
  
  return (
<<<<<<< HEAD
    <div>
      <div className="relative">
        <select
          className="w-full rounded-lg border border-gray-300 dark:border-gray-700 bg-white/70 dark:bg-gray-900/70 text-gray-900 dark:text-gray-100 shadow focus:ring-2 focus:ring-blue-400 transition"
          value={value}
          onChange={e => onChange(e.target.value)}
          style={{ 
            fontSize: "var(--body)",
            padding: `calc(var(--body) * 0.75) calc(var(--body) * 1.0)`
          }}
        >
          {FONT_SIZE_PRESETS.map(opt => (
            <option
              key={opt.value}
              value={opt.value}
              style={{
                fontSize: Math.min(opt.fontSize, 16), // Cap option font size for readability
                fontWeight: value === opt.value ? "bold" : "normal"
              }}
            >
              {opt.label} ({opt.fontSize}px)
            </option>
          ))}
        </select>
      </div>
=======
    <div className="relative">
      <select
        className="
          w-full rounded-lg border border-gray-300 dark:border-gray-600 
          bg-white dark:bg-gray-700 text-gray-900 dark:text-gray-100 
          py-2.5 px-3 text-sm
          focus:ring-2 focus:ring-blue-500 focus:border-blue-500 
          transition-colors duration-200
          appearance-none cursor-pointer
          hover:border-gray-400 dark:hover:border-gray-500
        "
        value={value}
        onChange={e => onChange(e.target.value)}
      >
        {FONT_SIZE_PRESETS.map(opt => (
          <option
            key={opt.value}
            value={opt.value}
          >
            {opt.label} ({opt.fontSize}px)
          </option>
        ))}
      </select>
>>>>>>> 1283c0de
    </div>
  );
}<|MERGE_RESOLUTION|>--- conflicted
+++ resolved
@@ -23,7 +23,6 @@
   const currentPreset = FONT_SIZE_PRESETS.find(f => f.value === value);
   
   return (
-<<<<<<< HEAD
     <div>
       <div className="relative">
         <select
@@ -49,7 +48,6 @@
           ))}
         </select>
       </div>
-=======
     <div className="relative">
       <select
         className="
@@ -73,7 +71,6 @@
           </option>
         ))}
       </select>
->>>>>>> 1283c0de
     </div>
   );
 }