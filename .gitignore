--- conflicted
+++ resolved
@@ -23,11 +23,8 @@
 # React
 build/
 .parcel-cache/
-<<<<<<< HEAD
 
 # Ignore OS-specific files
 .DS_Store
 Thumbs.db
-=======
-airflow_env/
->>>>>>> f6defaf7
+airflow_env/